--- conflicted
+++ resolved
@@ -60,13 +60,8 @@
       </mat-form-field>
 
       <mat-form-field appearance="outline">
-<<<<<<< HEAD
-        <mat-label translate>LABEL_INITAL_2FA_TOKEN</mat-label>
+        <mat-label translate>LABEL_INITIAL_2FA_TOKEN</mat-label>
         <input
-=======
-        <mat-label translate>LABEL_INITIAL_2FA_TOKEN</mat-label>
-        <input 
->>>>>>> 262471ad
           id="initalToken"
           formControlName="initalTokenControl"
           type="text"
