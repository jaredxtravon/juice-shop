/*
 * Copyright (c) 2014-2023 Bjoern Kimminich & the OWASP Juice Shop contributors.
 * SPDX-License-Identifier: MIT
 */

import { CookieService } from 'ngx-cookie'
import { WindowRefService } from '../Services/window-ref.service'
import { Router } from '@angular/router'
import { Component, NgZone, OnInit } from '@angular/core'
import { UntypedFormControl, Validators } from '@angular/forms'
import { dom, library } from '@fortawesome/fontawesome-svg-core'
import { UserService } from '../Services/user.service'
import { faEye, faEyeSlash, faKey } from '@fortawesome/free-solid-svg-icons'
import { faGoogle } from '@fortawesome/free-brands-svg-icons'
import { FormSubmitService } from '../Services/form-submit.service'
import { ConfigurationService } from '../Services/configuration.service'
import { BasketService } from '../Services/basket.service'

library.add(faKey, faEye, faEyeSlash, faGoogle)
dom.watch()

const oauthProviderUrl = 'https://accounts.google.com/o/oauth2/v2/auth'

@Component({
  selector: 'app-login',
  templateUrl: './login.component.html',
  styleUrls: ['./login.component.scss']
<<<<<<< HEAD
})

=======
  })
>>>>>>> 871132ab
export class LoginComponent implements OnInit {
  public emailControl = new UntypedFormControl('', [Validators.required])

  public passwordControl = new UntypedFormControl('', [Validators.required, Validators.minLength(1)])

  public hide = true
  public user: any
  public rememberMe: UntypedFormControl = new UntypedFormControl(false)
  public error: any
  public clientId = '1005568560502-6hm16lef8oh46hr2d98vf2ohlnj4nfhq.apps.googleusercontent.com'
  public oauthUnavailable: boolean = true
  public redirectUri: string = ''
  constructor (private readonly configurationService: ConfigurationService, private readonly userService: UserService, private readonly windowRefService: WindowRefService, private readonly cookieService: CookieService, private readonly router: Router, private readonly formSubmitService: FormSubmitService, private readonly basketService: BasketService, private readonly ngZone: NgZone) { }

  ngOnInit () {
    const email = localStorage.getItem('email')
    if (email) {
      this.user = {}
      this.user.email = email
      this.rememberMe.setValue(true)
    } else {
      this.rememberMe.setValue(false)
    }

    // eslint-disable-next-line @typescript-eslint/restrict-template-expressions
    this.redirectUri = `${this.windowRefService.nativeWindow.location.protocol}//${this.windowRefService.nativeWindow.location.host}`
    this.configurationService.getApplicationConfiguration().subscribe((config) => {
      if (config?.application?.googleOauth) {
        this.clientId = config.application.googleOauth.clientId
        const authorizedRedirect = config.application.googleOauth.authorizedRedirects.find(r => r.uri === this.redirectUri)
        if (authorizedRedirect) {
          this.oauthUnavailable = false
          this.redirectUri = authorizedRedirect.proxy ? authorizedRedirect.proxy : authorizedRedirect.uri
        } else {
          this.oauthUnavailable = true
          console.log(this.redirectUri + ' is not an authorized redirect URI for this application.')
        }
      }
    }, (err) => console.log(err))

    this.formSubmitService.attachEnterKeyHandler('login-form', 'loginButton', () => this.login())
  }

  login () {
    this.user = {}
    this.user.email = this.emailControl.value
    this.user.password = this.passwordControl.value
    this.userService.login(this.user).subscribe((authentication: any) => {
      localStorage.setItem('token', authentication.token)
      const expires = new Date()
      expires.setHours(expires.getHours() + 8)
      this.cookieService.put('token', authentication.token, { expires })
      sessionStorage.setItem('bid', authentication.bid)
      this.basketService.updateNumberOfCartItems()
      this.userService.isLoggedIn.next(true)
      this.ngZone.run(async () => await this.router.navigate(['/search']))
    }, ({ error }) => {
      if (error.status && error.data && error.status === 'totp_token_required') {
        localStorage.setItem('totp_tmp_token', error.data.tmpToken)
        this.ngZone.run(async () => await this.router.navigate(['/2fa/enter']))
        return
      }
      localStorage.removeItem('token')
      this.cookieService.remove('token')
      sessionStorage.removeItem('bid')
      this.error = error
      this.userService.isLoggedIn.next(false)
      this.emailControl.markAsPristine()
      this.passwordControl.markAsPristine()
    })

    if (this.rememberMe.value) {
      localStorage.setItem('email', this.user.email)
    } else {
      localStorage.removeItem('email')
    }
  }

  googleLogin () {
    this.windowRefService.nativeWindow.location.replace(`${oauthProviderUrl}?client_id=${this.clientId}&response_type=token&scope=email&redirect_uri=${this.redirectUri}`)
  }
}<|MERGE_RESOLUTION|>--- conflicted
+++ resolved
@@ -25,12 +25,8 @@
   selector: 'app-login',
   templateUrl: './login.component.html',
   styleUrls: ['./login.component.scss']
-<<<<<<< HEAD
 })
 
-=======
-  })
->>>>>>> 871132ab
 export class LoginComponent implements OnInit {
   public emailControl = new UntypedFormControl('', [Validators.required])
 
