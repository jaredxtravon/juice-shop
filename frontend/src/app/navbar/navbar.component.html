<mat-toolbar class="mat-elevation-z6" color="primary" fxLayout="column" xmlns="http://www.w3.org/1999/html">

  <mat-toolbar-row fxLayout="row">
    
    <button (click)="onToggleSidenav()" mat-icon-button>
      <mat-icon>menu</mat-icon>
    </button>

    <a routerLink="/search">
      <img [src]="logoSrc" class="logo">
    </a>

    <span fxHide.lt-sm fxShow>{{applicationName}}</span>

    <span class="fill-remaining-space"></span>

    <mat-search-bar #searchControl id="searchQuery" (onEnter)="search(searchControl.value)"></mat-search-bar>

    <button [matMenuTriggerFor]="userMenu" mat-button style="vertical-align: middle;">
      <i class="material-icons">
        account_circle
      </i>
      <span fxHide.lt-sm fxShow> Account </span>
    </button>

    <mat-menu #userMenu="matMenu">
      <button *ngIf="!isLoggedIn()" mat-menu-item routerLink="/login">
        <i class="fas fa-sign-in-alt fa-lg"></i>
        {{"TITLE_LOGIN" | translate }}
      </button>
      <button (click)="goToProfilePage()" *ngIf="isLoggedIn()" mat-menu-item>
        <i class="fas fa-user-circle fa-lg"></i>
        {{userEmail}}
      </button>
      <button mat-menu-item routerLink="/privacy-security/privacy-policy" *ngIf="isLoggedIn()">
        <i class="fas fa-user-secret fa-lg"></i>
        {{ "PRIVACY_AND_SECURITY" | translate }}
      </button>
      <button *ngIf="isLoggedIn()" mat-menu-item routerLink="/recycle">
        <i class="fas fa-recycle fa-lg"></i>
        {{"NAV_RECYCLE" | translate}}
      </button>
      <button *ngIf="isLoggedIn()" mat-menu-item routerLink="/track-order">
        <i class="fas fa-map-marker fa-lg"></i>
        {{"TITLE_TRACK_ORDERS" | translate}}
      </button>
      <button *ngIf="isLoggedIn()" mat-menu-item routerLink="/change-password">
        <i class="fas fa-user-secret fa-lg"></i>
        {{"TITLE_CHANGE_PASSWORD" | translate}}
      </button>
      <button (click)="logout()" *ngIf="isLoggedIn()" mat-menu-item>
        <i class="fas fa-sign-out-alt fa-lg"></i>
        {{"TITLE_LOGOUT" | translate }}
      </button>
    </mat-menu>

    <button *ngIf="isLoggedIn()" fxHide.lt-lg fxShow mat-button routerLink="/basket">
      <i class="fas fa-shopping-cart fa-lg"></i>
      {{"TITLE_BASKET" | translate}}
    </button>

<<<<<<< HEAD
    <button [matMenuTriggerFor]="menu" mat-button>
      <i class="material-icons">
        language
      </i>
    </button>

    <mat-menu #menu="matMenu" [overlapTrigger]="true">
      <button (click)="changeLanguage(language.key)" *ngFor="let language of languages" [value]="language"
              mat-menu-item>
        <span *ngFor="let icon of language.icons" [class]="'flag-icon flag-icon-' + icon"></span>
        {{language?.lang}}
        <i *ngIf="language.isFlask" class="fas fa-flask"></i>
      </button>
    </mat-menu>

=======
    <mat-form-field class="language-select" fxShow fxHide.lt-lg>
      <div *ngIf="languages">
        <mat-select [(value)]="selectedLanguage">

          <mat-select-trigger>
            <span *ngFor="let icon of selectedLanguage.icons" [class]="'flag-icon flag-icon-' + icon"></span>
            {{selectedLanguage.lang}}
          </mat-select-trigger>

          <mat-option *ngFor="let language of languages" (click)="changeLanguage(language.key)" [value]="language">
            <span *ngFor="let icon of language.icons" [class]="'flag-icon flag-icon-' + icon"></span>
            {{language?.lang}}
            <i [class]="'fas fa-thermometer-' + language.gauge + (language.percentage > 70 ? ' confirmation' : ' error')"></i>
          </mat-option>

        </mat-select>
      </div>
    </mat-form-field>

    <span class="fill-remaining-space"></span>

    <mat-form-field color="accent" class="search-input" floatLabel="never">
      <input matInput id="searchQuery" type="text" placeholder="{{'SEARCH_PLACEHOLDER' | translate}}" #searchControl>
    </mat-form-field>
    <button type="submit" id="searchButton" (click)="search(searchControl.value)" mat-icon-button>
      <i class="fas fa-search fa-lg"></i>
    </button>

    <button *ngIf="scoreBoardVisible" mat-button routerLink="/score-board">
      <i class="fas fa-trophy fa-lg"></i>
      {{"TITLE_SCORE_BOARD" | translate}}
    </button>

    <button mat-button routerLink="/about" fxShow fxHide.lt-md>
      <i class="fas fa-info-circle fa-lg"></i>
      {{"TITLE_ABOUT" | translate}}
    </button>
    <button mat-icon-button routerLink="/about" fxHide fxShow.lt-md>
      <i class="fas fa-info-circle fa-lg"></i>
    </button>

    <a *ngIf="gitHubRibbon" href="/redirect?to=https://github.com/bkimminich/juice-shop" fxShow fxHide.lt-md>
      <button mat-button><i class="fab fa-github fa-lg"></i> GitHub</button>
    </a>
    <a *ngIf="gitHubRibbon" href="/redirect?to=https://github.com/bkimminich/juice-shop" fxHide fxShow.lt-md>
      <button mat-icon-button><i class="fab fa-github fa-lg"></i></button>
    </a>
  </mat-toolbar-row>

  <mat-toolbar-row fxLayout="row" fxHide fxShow.lt-lg>
    <button mat-button *ngIf="!isLoggedIn()" routerLink="/login" fxHide fxShow.lt-md>
      <i class="fas fa-sign-in-alt fa-lg"></i>
      {{"TITLE_LOGIN" | translate }}
    </button>
    <button mat-button *ngIf="isLoggedIn()" (click)="logout()" fxHide fxShow.lt-md>
      <i class="fas fa-sign-out-alt fa-lg"></i>
      {{"TITLE_LOGOUT" | translate }}
    </button>

    <span class="fill-remaining-space"></span>

    <button mat-button [matMenuTriggerFor]="contactMenu">
      <i class="far fa-comments fa-lg"></i>
      {{"TITLE_CONTACT" | translate}}
    </button>

    <button mat-button routerLink="/basket" *ngIf="isLoggedIn()">
      <i class="fas fa-shopping-cart fa-lg"></i>
      {{"TITLE_BASKET" | translate}}
    </button>
    <div *ngIf="languages">
      <mat-form-field class="language-select">
        <mat-select [(value)]="selectedLanguage">

          <mat-select-trigger>
            <span *ngFor="let icon of selectedLanguage.icons" [class]="'flag-icon flag-icon-' + icon"></span>
            {{selectedLanguage.lang}}
          </mat-select-trigger>

          <mat-option *ngFor="let language of languages" (click)="changeLanguage(language.key)" [value]="language">
            <span *ngFor="let icon of language.icons" [class]="'flag-icon flag-icon-' + icon"></span>
            {{language?.lang}}
            <i [class]="'fas fa-thermometer-' + language.gauge + (language.percentage > 70 ? ' confirmation' : ' error')"></i>
          </mat-option>

        </mat-select>
      </mat-form-field>
    </div>
>>>>>>> 48577ebf
  </mat-toolbar-row>
</mat-toolbar><|MERGE_RESOLUTION|>--- conflicted
+++ resolved
@@ -59,7 +59,6 @@
       {{"TITLE_BASKET" | translate}}
     </button>
 
-<<<<<<< HEAD
     <button [matMenuTriggerFor]="menu" mat-button>
       <i class="material-icons">
         language
@@ -71,99 +70,9 @@
               mat-menu-item>
         <span *ngFor="let icon of language.icons" [class]="'flag-icon flag-icon-' + icon"></span>
         {{language?.lang}}
-        <i *ngIf="language.isFlask" class="fas fa-flask"></i>
+        <i [class]="'fas fa-thermometer-' + language.gauge + (language.percentage > 70 ? ' confirmation' : ' error')"></i>
       </button>
     </mat-menu>
 
-=======
-    <mat-form-field class="language-select" fxShow fxHide.lt-lg>
-      <div *ngIf="languages">
-        <mat-select [(value)]="selectedLanguage">
-
-          <mat-select-trigger>
-            <span *ngFor="let icon of selectedLanguage.icons" [class]="'flag-icon flag-icon-' + icon"></span>
-            {{selectedLanguage.lang}}
-          </mat-select-trigger>
-
-          <mat-option *ngFor="let language of languages" (click)="changeLanguage(language.key)" [value]="language">
-            <span *ngFor="let icon of language.icons" [class]="'flag-icon flag-icon-' + icon"></span>
-            {{language?.lang}}
-            <i [class]="'fas fa-thermometer-' + language.gauge + (language.percentage > 70 ? ' confirmation' : ' error')"></i>
-          </mat-option>
-
-        </mat-select>
-      </div>
-    </mat-form-field>
-
-    <span class="fill-remaining-space"></span>
-
-    <mat-form-field color="accent" class="search-input" floatLabel="never">
-      <input matInput id="searchQuery" type="text" placeholder="{{'SEARCH_PLACEHOLDER' | translate}}" #searchControl>
-    </mat-form-field>
-    <button type="submit" id="searchButton" (click)="search(searchControl.value)" mat-icon-button>
-      <i class="fas fa-search fa-lg"></i>
-    </button>
-
-    <button *ngIf="scoreBoardVisible" mat-button routerLink="/score-board">
-      <i class="fas fa-trophy fa-lg"></i>
-      {{"TITLE_SCORE_BOARD" | translate}}
-    </button>
-
-    <button mat-button routerLink="/about" fxShow fxHide.lt-md>
-      <i class="fas fa-info-circle fa-lg"></i>
-      {{"TITLE_ABOUT" | translate}}
-    </button>
-    <button mat-icon-button routerLink="/about" fxHide fxShow.lt-md>
-      <i class="fas fa-info-circle fa-lg"></i>
-    </button>
-
-    <a *ngIf="gitHubRibbon" href="/redirect?to=https://github.com/bkimminich/juice-shop" fxShow fxHide.lt-md>
-      <button mat-button><i class="fab fa-github fa-lg"></i> GitHub</button>
-    </a>
-    <a *ngIf="gitHubRibbon" href="/redirect?to=https://github.com/bkimminich/juice-shop" fxHide fxShow.lt-md>
-      <button mat-icon-button><i class="fab fa-github fa-lg"></i></button>
-    </a>
-  </mat-toolbar-row>
-
-  <mat-toolbar-row fxLayout="row" fxHide fxShow.lt-lg>
-    <button mat-button *ngIf="!isLoggedIn()" routerLink="/login" fxHide fxShow.lt-md>
-      <i class="fas fa-sign-in-alt fa-lg"></i>
-      {{"TITLE_LOGIN" | translate }}
-    </button>
-    <button mat-button *ngIf="isLoggedIn()" (click)="logout()" fxHide fxShow.lt-md>
-      <i class="fas fa-sign-out-alt fa-lg"></i>
-      {{"TITLE_LOGOUT" | translate }}
-    </button>
-
-    <span class="fill-remaining-space"></span>
-
-    <button mat-button [matMenuTriggerFor]="contactMenu">
-      <i class="far fa-comments fa-lg"></i>
-      {{"TITLE_CONTACT" | translate}}
-    </button>
-
-    <button mat-button routerLink="/basket" *ngIf="isLoggedIn()">
-      <i class="fas fa-shopping-cart fa-lg"></i>
-      {{"TITLE_BASKET" | translate}}
-    </button>
-    <div *ngIf="languages">
-      <mat-form-field class="language-select">
-        <mat-select [(value)]="selectedLanguage">
-
-          <mat-select-trigger>
-            <span *ngFor="let icon of selectedLanguage.icons" [class]="'flag-icon flag-icon-' + icon"></span>
-            {{selectedLanguage.lang}}
-          </mat-select-trigger>
-
-          <mat-option *ngFor="let language of languages" (click)="changeLanguage(language.key)" [value]="language">
-            <span *ngFor="let icon of language.icons" [class]="'flag-icon flag-icon-' + icon"></span>
-            {{language?.lang}}
-            <i [class]="'fas fa-thermometer-' + language.gauge + (language.percentage > 70 ? ' confirmation' : ' error')"></i>
-          </mat-option>
-
-        </mat-select>
-      </mat-form-field>
-    </div>
->>>>>>> 48577ebf
   </mat-toolbar-row>
 </mat-toolbar>