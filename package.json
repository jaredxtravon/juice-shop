--- conflicted
+++ resolved
@@ -54,12 +54,8 @@
   ],
   "dependencies": {
     "body-parser": "~1.18",
-<<<<<<< HEAD
-    "colors": "~1.2.1",
+    "colors": "~1.3.0",
     "concurrently": "^3.5.1",
-=======
-    "colors": "~1.3.0",
->>>>>>> ec8d0fa8
     "config": "~1.30.0",
     "cookie-parser": "~1.4",
     "cors": "~2.8",
