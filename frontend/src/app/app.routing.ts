import { TokenSaleComponent } from './token-sale/token-sale.component'
import { OAuthComponent } from './oauth/oauth.component'
import { BasketComponent } from './basket/basket.component'
import { TrackResultComponent } from './track-result/track-result.component'
import { ContactComponent } from './contact/contact.component'
import { ErasureRequestComponent } from './erasure-request/erasure-request.component'
import { AboutComponent } from './about/about.component'
import { RegisterComponent } from './register/register.component'
import { ForgotPasswordComponent } from './forgot-password/forgot-password.component'
import { SearchResultComponent } from './search-result/search-result.component'
import { LoginComponent } from './login/login.component'
import { AdministrationComponent } from './administration/administration.component'
import { ChangePasswordComponent } from './change-password/change-password.component'
import { ComplaintComponent } from './complaint/complaint.component'
import { TrackOrderComponent } from './track-order/track-order.component'
import { RecycleComponent } from './recycle/recycle.component'
import { ScoreBoardComponent } from './score-board/score-board.component'
import {
  RouterModule,
  Routes,
  UrlMatchResult,
  UrlSegment,
  CanActivate,
  Router
} from '@angular/router'
import { TwoFactorAuthEnterComponent } from './two-factor-auth-enter/two-factor-auth-enter.component'
import { ErrorPageComponent } from './error-page/error-page.component'
import { Injectable } from '@angular/core'
import * as jwt_decode from 'jwt-decode'
import { PrivacySecurityComponent } from './privacy-security/privacy-security.component'
import { TwoFactorAuthComponent } from './two-factor-auth/two-factor-auth.component'
import { DataExportComponent } from './data-export/data-export.component'
import { LastLoginIpComponent } from './last-login-ip/last-login-ip.component'
import { PrivacyPolicyComponent } from './privacy-policy/privacy-policy.component'
import { PaymentComponent } from './payment/payment.component'
import { SavedPaymentMethodsComponent } from './saved-payment-methods/saved-payment-methods.component'
import { AccountingComponent } from './accounting/accounting.component'
import { roles } from './roles'
import { OrderSummaryComponent } from './order-summary/order-summary.component'

export function token1 (...args: number[]) {
  let L = Array.prototype.slice.call(args)
  let D = L.shift()
  return L.reverse().map(function (C, A) {
    return String.fromCharCode(C - D - 45 - A)
  }).join('')
}

export function token2 (...args: number[]) {
  let T = Array.prototype.slice.call(arguments)
  let M = T.shift()
  return T.reverse().map(function (m, H) {
    return String.fromCharCode(m - M - 24 - H)
  }).join('')
}

@Injectable()
export class AdminGuard implements CanActivate {
  constructor (private router: Router) {}

  forbidRoute () {
    this.router.navigate(['403'], {
      skipLocationChange: true,
      queryParams: {
        error: 'UNAUTHORIZED_PAGE_ACCESS_ERROR'
      }
    })
  }

  tokenDecode () {
    let payload: any = null
    const token = localStorage.getItem('token')
    if (token) {
      payload = jwt_decode(token)
    }
    return payload
  }

  canActivate () {
    let payload = this.tokenDecode()
    if (payload && payload.data && payload.data.role === roles.admin) {
      return true
    } else {
      this.forbidRoute()
      return false
    }
  }
}

@Injectable()
export class AccountingGuard implements CanActivate {
  constructor (private router: Router, private adminGuard: AdminGuard) {}

  canActivate () {
    let payload = this.adminGuard.tokenDecode()
    if (payload && payload.data && payload.data.role === roles.accounting) {
      return true
    } else {
      this.adminGuard.forbidRoute()
      return false
    }
  }
}

const routes: Routes = [
  {
    path: 'administration',
    component: AdministrationComponent,
    canActivate: [AdminGuard]
  },
  {
    path: 'accounting',
    component: AccountingComponent,
    canActivate: [AccountingGuard]
  },
  {
    path: 'about',
    component: AboutComponent
  },
  {
    path: 'saved-payment-methods',
    component: SavedPaymentMethodsComponent
  },
  {
    path: 'basket',
    component: BasketComponent
  },
  {
    path: 'contact',
    component: ContactComponent
  },
  {
    path: 'complain',
    component: ComplaintComponent
  },
  {
<<<<<<< HEAD
    path: 'order-summary',
    component: OrderSummaryComponent
=======
    path: 'payment',
    component: PaymentComponent
>>>>>>> c9c4d6f5
  },
  {
    path: 'login',
    component: LoginComponent
  },
  {
    path: 'forgot-password',
    component: ForgotPasswordComponent
  },
  {
    path: 'recycle',
    component: RecycleComponent
  },
  {
    path: 'register',
    component: RegisterComponent
  },
  {
    path: 'search',
    component: SearchResultComponent
  },
  {
    path: 'score-board',
    component: ScoreBoardComponent
  },
  {
    path: 'track-order',
    component: TrackOrderComponent
  },
  {
    path: 'track-result',
    component: TrackResultComponent
  },
  {
    path: '2fa/enter',
    component: TwoFactorAuthEnterComponent
  },
  {
    path: 'privacy-security',
    component: PrivacySecurityComponent,
    children: [
      { path: 'privacy-policy',
        component: PrivacyPolicyComponent
      },
      { path: 'change-password',
        component: ChangePasswordComponent
      },
      {
        path: 'two-factor-authentication',
        component: TwoFactorAuthComponent
      },
      {
        path: 'data-export',
        component: DataExportComponent
      },
      {
        path: 'erasure-request',
        component: ErasureRequestComponent
      },
      {
        path: 'last-login-ip',
        component: LastLoginIpComponent
      }
    ]
  },
  {
    matcher: oauthMatcher,
    data: { params: (window.location.href).substr(window.location.href.indexOf('#')) },
    component: OAuthComponent
  },
  {
    matcher: tokenMatcher,
    component: TokenSaleComponent
  },
  {
    path: '403',
    component: ErrorPageComponent
  },
  {
    path: '**',
    component: SearchResultComponent
  }
]

export const Routing = RouterModule.forRoot(routes, { useHash: true })

export function oauthMatcher (url: UrlSegment[]): UrlMatchResult {
  if (url.length === 0) {
    return null
  }
  let path = window.location.href
  if (path.includes('#access_token=')) {
    return ({ consumed: url })
  }

  return null
}

export function tokenMatcher (url: UrlSegment[]): UrlMatchResult {
  if (url.length === 0) {
    return null
  }

  const path = url[0].toString()
  if (path.match((token1(25, 184, 174, 179, 182, 186) + (36669).toString(36).toLowerCase() + token2(13, 144, 87, 152, 139, 144, 83, 138) + (10).toString(36).toLowerCase()))) {
    return ({ consumed: url })
  }

  return null
}<|MERGE_RESOLUTION|>--- conflicted
+++ resolved
@@ -134,13 +134,12 @@
     component: ComplaintComponent
   },
   {
-<<<<<<< HEAD
     path: 'order-summary',
     component: OrderSummaryComponent
-=======
+  },
+  {
     path: 'payment',
     component: PaymentComponent
->>>>>>> c9c4d6f5
   },
   {
     path: 'login',
