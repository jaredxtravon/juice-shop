--- conflicted
+++ resolved
@@ -2,13 +2,9 @@
 const challenges = require('../data/datacache').challenges
 const libxml = require('libxmljs')
 const vm = require('vm')
-<<<<<<< HEAD
 const fs = require('fs')
 const unzipper = require('unzipper')
 const path = require('path')
-const isDocker = require('is-docker')
-=======
->>>>>>> 5c30001b
 
 module.exports = function fileUpload () {
   return (req, res, next) => {
