FROM node:10 as installer
COPY . /juice-shop
WORKDIR /juice-shop
RUN npm install --production --unsafe-perm

FROM node:10-alpine
ARG BUILD_DATE
ARG VCS_REF
LABEL maintainer="Bjoern Kimminich <bjoern.kimminich@owasp.org>" \
      org.label-schema.name="OWASP Juice Shop" \
      org.label-schema.description="An intentionally insecure JavaScript Web Application" \
      org.label-schema.vendor="Open Web Application Security Project" \
      org.label-schema.url="http://owasp-juice.shop" \
      org.label-schema.usage="http://help.owasp-juice.shop" \
      org.label-schema.license="MIT" \
<<<<<<< HEAD
      org.label-schema.version="8.0.0-SNAPSHOT" \
=======
      org.label-schema.version="7.5.0-SNAPSHOT" \
>>>>>>> 87ad34f7
      org.label-schema.docker.cmd="docker run --rm -p 3000:3000 bkimminich/juice-shop" \
      org.label-schema.docker.params="NODE_ENV=string name of the custom configuration,CTF_KEY=string key to hash challenges into CTF flag codes" \
      org.label-schema.vcs-url="https://github.com/bkimminich/juice-shop.git" \
      org.label-schema.vcs-ref=$VCS_REF \
      org.label-schema.build-date=$BUILD_DATE \
      org.label-schema.schema-version="1.0.0-rc1"
WORKDIR /juice-shop
COPY --from=installer /juice-shop .
RUN addgroup juicer && \
    adduser -D -G juicer juicer && \
    chown -R juicer /juice-shop
USER juicer
EXPOSE  3000
CMD ["npm", "start"]<|MERGE_RESOLUTION|>--- conflicted
+++ resolved
@@ -13,11 +13,7 @@
       org.label-schema.url="http://owasp-juice.shop" \
       org.label-schema.usage="http://help.owasp-juice.shop" \
       org.label-schema.license="MIT" \
-<<<<<<< HEAD
       org.label-schema.version="8.0.0-SNAPSHOT" \
-=======
-      org.label-schema.version="7.5.0-SNAPSHOT" \
->>>>>>> 87ad34f7
       org.label-schema.docker.cmd="docker run --rm -p 3000:3000 bkimminich/juice-shop" \
       org.label-schema.docker.params="NODE_ENV=string name of the custom configuration,CTF_KEY=string key to hash challenges into CTF flag codes" \
       org.label-schema.vcs-url="https://github.com/bkimminich/juice-shop.git" \
@@ -28,7 +24,9 @@
 COPY --from=installer /juice-shop .
 RUN addgroup juicer && \
     adduser -D -G juicer juicer && \
-    chown -R juicer /juice-shop
+    chown -R juicer /juice-shop && \
+    chgrp -R 0 /juice-shop/ && \
+    chmod -R g=u /juice-shop/
 USER juicer
 EXPOSE  3000
 CMD ["npm", "start"]