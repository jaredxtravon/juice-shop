--- conflicted
+++ resolved
@@ -13,11 +13,8 @@
 
 import { library, dom } from '@fortawesome/fontawesome-svg-core'
 import { faCartPlus, faEye } from '@fortawesome/free-solid-svg-icons'
-<<<<<<< HEAD
+import { Product } from '../Models/product.model'
 import { QuantityService } from '../Services/quantity.service'
-=======
-import { Product } from '../Models/product.model'
->>>>>>> 1f7e576f
 
 library.add(faEye, faCartPlus)
 dom.watch()
@@ -39,28 +36,16 @@
 export class SearchResultComponent implements AfterViewInit, OnDestroy {
 
   public displayedColumns = ['Image', 'Product', 'Description', 'Price', 'Select']
-<<<<<<< HEAD
-  public tableData: any[]
-  public dataSource
-  public gridDataSource
-  public searchValue
-  public confirmation = undefined
-  public error = undefined
-  @ViewChild(MatPaginator, { static: true }) paginator: MatPaginator
-  private productSubscription: Subscription
-  private routerSubscription: Subscription
-  public breakpoint: number
-=======
   public tableData!: any[]
   public dataSource!: MatTableDataSource<Element>
   public gridDataSource!: any
   public searchValue?: SafeHtml
   public confirmation?: string
+  public error = undefined
   @ViewChild(MatPaginator, { static: true }) paginator: MatPaginator | null = null
   private productSubscription?: Subscription
   private routerSubscription?: Subscription
   public breakpoint: number = 6
->>>>>>> 1f7e576f
   public emptyState = false
 
   constructor (private dialog: MatDialog, private productService: ProductService, private quantityService: QuantityService, private basketService: BasketService, private translateService: TranslateService, private router: Router, private route: ActivatedRoute, private sanitizer: DomSanitizer, private ngZone: NgZone, private io: SocketIoService) { }
@@ -161,12 +146,8 @@
     })
   }
 
-<<<<<<< HEAD
-  addToBasket (id: number) {
+  addToBasket (id?: number) {
     this.error = null
-=======
-  addToBasket (id?: number) {
->>>>>>> 1f7e576f
     this.basketService.find(Number(sessionStorage.getItem('bid'))).subscribe((basket) => {
       let productsInBasket: any = basket.Products
       let found = false
