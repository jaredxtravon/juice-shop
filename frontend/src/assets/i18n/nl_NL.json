{
  "LANGUAGE": "Nederlands",
  "NAV_SEARCH": "Zoeken",
  "SEARCH_PLACEHOLDER": "Zoeken...",
  "NAV_COMPLAIN": "Klagen?",
  "TITLE_LOGIN": "Aanmelding",
  "MANDATORY_EMAIL": "Vul een e-mailadres in.",
  "MANDATORY_PASSWORD": "Kies een wachtwoord.",
  "LABEL_EMAIL": "E-mailadres",
  "LABEL_PASSWORD": "Wachtwoord",
  "BTN_LOGIN": "Aanmelden",
  "BTN_GOOGLE_LOGIN": "Aanmelden met Google",
  "REMEMBER_ME": "Mij onthouden",
  "NO_CUSTOMER": "Nog geen klant?",
  "TITLE_REGISTRATION": "Gebruikersregistratie",
  "INVALID_EMAIL": "E-mailadres is ongeldig.",
  "SECURITY_ANSWER": "Antwoord",
  "MANDATORY_PASSWORD_REPEAT": "Herhaal uw wachtwoord alstublieft.",
  "INVALID_PASSWORD_LENGTH": "Het wachtwoord moet ten minste {{length}} tekens lang zijn.",
  "LABEL_PASSWORD_REPEAT": "Wachtwoord herhalen",
  "PASSWORDS_NOT_MATCHING": "Wachtwoorden komen niet overeen",
  "BTN_REGISTER": "Registreren",
  "CONFIRM_REGISTER": "Registratie succesvol voltooid. U kunt nu inloggen.",
  "TITLE_LOGOUT": "Afmelden",
  "CONFIRM_LOGGED_OUT": "U bent afgemeld.",
  "TITLE_CONTACT": "Contact",
  "MANDATORY_COMMENT": "Geef alstublieft een reactie.",
  "INVALID_COMMENT_LENGTH": "Een reactie moet {{length}} tekens lang zijn.",
  "MANDATORY_RATING": "Voeg alstublieft een beoordeling toe.",
  "MANDATORY_CAPTCHA": "Please enter the result of the CAPTCHA.",
  "LABEL_AUTHOR": "Auteur",
  "LABEL_COMMENT": "Commentaar",
  "LABEL_RATING": "Beoordeling",
<<<<<<< HEAD
  "LABEL_WHAT_IS": "What is",
=======
  "LABEL_WHAT_IS": "Wat is",
>>>>>>> a494dd78
  "BTN_SUBMIT": "Verzend",
  "TITLE_ABOUT": "Over Ons",
  "SECTION_CORPORATE_HISTORY": "Ondernemingsgeschiedenis & Beleid",
  "SECTION_CUSTOMER_FEEDBACK": "Klantenfeedback",
  "SECTION_SOCIAL_MEDIA": "Volg ons op de Sociale Media",
  "LINK_TERMS_OF_USE": "Lees onze saaie gebruikersvoorwaarden, als je geïnteresseerd bent in dit soort ellendige troep.",
  "TITLE_ADMINISTRATION": "Beheer",
  "SECTION_USER": "Geregistreerde Gebruikers",
  "LABEL_USER": "Gebruiker",
  "LABEL_CREATED_AT": "Gemaakt op",
  "LABEL_UPDATED_AT": "Gewijzigd op",
  "BTN_CLOSE": "Sluiten",
  "TITLE_SEARCH_RESULTS": "Zoek Resultaten",
  "TITLE_ALL_PRODUCTS": "Alle Producten",
  "BASKET_ADD_SAME_PRODUCT": "Een andere {{product}} toegevoegd aan uw kar.",
  "BASKET_ADD_PRODUCT": "{{product}} toegevoegd aan winkelwagen.",
  "LABEL_PRODUCT": "Artikel",
  "LABEL_PRODUCT_ORDERED": "Bestelde producten",
  "LABEL_EXPECTED_DELIVERY": "Verwachte levering",
  "LABEL_DAYS": "Dagen",
  "LABEL_NAME": "Naam",
  "LABEL_DESCRIPTION": "Beschrijving",
  "LABEL_PRICE": "Prijs",
  "LABEL_BONUS": "Bonus",
  "LABEL_IMAGE": "Beeld",
  "TITLE_BASKET": "Winkelwagen",
  "LABEL_QUANTITY": "Aantal",
  "LABEL_TOTAL_PRICE": "Totaalprijs",
  "CHECKOUT_FOR_BONUS_POINTS": "You will gain {{bonus}} Bonus Points from this order!",
  "BTN_CHECKOUT": "Afrekenen",
  "BTN_CREDIT_CARD": "Creditcard",
  "INVALID_COUPON_LENGTH": "Een waardebon moet {{length}} tekens lang zijn.",
  "LABEL_COUPON": "Waardebon",
  "FOLLOW_FOR_MONTHLY_COUPONS": "Waardebon nodig? Volg ons op <a href='{{twitter}}' target='_blank'>Twitter</a> of <a href='{{facebook}}' target='_blank'>Facebook</a> voor maandelijkse waardebonnen en andere spam!",
  "BTN_REDEEM": "Inwisselen",
  "THANKS_FOR_SUPPORT": "Bedankt voor het ondersteunen van {{juiceshop}}!",
  "THANKS_FOR_SUPPORT_CUSTOMIZED": "Bedankt voor jouw steun aan het opensource project acter {{appname}}!",
  "LABEL_PAYMENT": "Betaling",
  "LABEL_MERCHANDISE": "Merchandise",
  "OFFICIAL_MERCHANDISE_STORES": "De officiële winkels for {{juiceshop}} kleding, mokken en stickers!",
  "OFFICIAL_MERCHANDISE_STORES_CUSTOMIZED": "De officiële winkel voor kleding, mokken en stickers van het open source project achter {{appname}}!",
  "DISCOUNT_APPLIED": "Uw korting van {{discount}}% wordt tijdens het afrekenen toegepast.",
  "TITLE_CHANGE_PASSWORD": "Wijzig Wachtwoord",
  "MANDATORY_CURRENT_PASSWORD": "Vul je huidige wachtwoord in.",
  "MANDATORY_NEW_PASSWORD": "Kies een nieuw wachtwoord.",
  "LABEL_CURRENT_PASSWORD": "Huidige Wachtwoord",
  "LABEL_NEW_PASSWORD": "Nieuw Wachtwoord",
  "LABEL_REPEAT_NEW_PASSWORD": "Herhaal Nieuw Wachtwoord",
  "BTN_CHANGE": "Wijziging",
  "LABEL_CAPTCHA": "CAPTCHA",
  "ENTER_CAPTCHA": "Enter CAPTCHA",
  "CAPTCHA_NOT_LOADED_ERROR": "Unfortunately the CAPTCHA could not be loaded. Please try again!",
  "TITLE_COMPLAIN": "Klacht melden",
  "MANDATORY_MESSAGE": "Vul hier uw tekst in.",
  "INVALID_MESSAGE_LENGTH": "Uw bericht moet {{length}} tekens lang zijn.",
  "INVALID_FILE_SIZE": "Bestand is te groot. Maximal {{size}} toegestaan.",
  "INVALID_FILE_TYPE": "Verboden bestandstype. Alleen {{type}} toegestaan.",
  "LABEL_CUSTOMER": "Klant",
  "LABEL_MESSAGE": "Bericht",
  "LABEL_INVOICE": "Rekening",
  "TITLE_SCORE_BOARD": "Scorebord",
  "LABEL_DIFFICULTY": "Moeilijkheid",
  "LABEL_CATEGORY": "Category",
  "LABEL_CHALLENGES": "Uitdagingen",
  "LABEL_STATUS": "Status",
  "STATUS_UNSOLVED": "onopgelost",
  "STATUS_SOLVED": "opgelost",
  "STATUS_UNAVAILABLE": "onbeschikbaar",
  "CALL_FOR_CONTRIBUTIONS": "Heb jij een idee voor een nieuwe uitdaging? Misschien heb je een kwetsbaarheid ontdekt die wij nog niet meetellen hier? Laat het ons weten via <a href='http://gitter.im/bkimminich/juice-shop'><i class='fab fa-gitter'></i>Gitter.im</a> de community chat of door op <a href='https://github.com/bkimminich/juice-shop/issues'><i class='fab fa-github'></i>GitHub</a> een issue aan te maken!",
  "CHALLENGE_SOLVED": "Je hebt succesvol een challenge opgelost: {{challenge}}",
  "INVALID_CONTINUE_CODE": "Incorrecte vervolgcode.",
  "CONFIRM_LOGGED_IN_VIA_OAUTH2": "Je bent ingelogd via OAuth 2.0 provider.",
  "HOME_LINK_MESSAGE": "Als je niet meteen wordt doorverwezen, klik dan hier: {{home}}",
  "TITLE_BITCOIN_ADDRESS": "Bitcoin-adres",
  "TITLE_DASH_ADDRESS": "Dash-adres",
  "TITLE_ETHER_ADDRESS": "Ether adres",
  "NOTIFICATION_RESEND_INSTRUCTIONS": "Klik om de melding die de oplossing code bevat voor deze uitdaging te herhalen.",
  "COPY_TO_CLIPBOARD": "Kopieer naar klembord",
  "COPY_SUCCESS": "Gekopieerd!",
  "NAV_RECYCLE": "Recycling",
  "TITLE_RECYCLE": "Aanvraag Recycling Doos",
  "LABEL_REQUESTOR": "Aanvrager",
  "LABEL_RECYCLE_QUANTITY": "Aantal",
  "LABEL_DELIVERY_ADDRESS": "Bezorgadres",
  "LABEL_PICKUP_ADDRESS": "Ophaaladres",
  "INVALID_ADDRESS_LENGTH": "Adres lengte moet {{length}} tekens zijn.",
  "INVALID_QUANTITY": "Hoeveelheid moet {{range}} liters zijn.",
  "MANDATORY_ADDRESS": "Gelieve een adres op te geven.",
  "MANDATORY_QUANTITY": "Gelieve de hoeveelheid te vermelden.",
  "IN_LITERS_PLACEHOLDER": "... in liter",
  "REQUEST_PICKUP": "Gelieve het bovenstaande adres op te halen in plaats van te verzenden.",
  "LABEL_PICKUP_DATE": "Ophaaldatum",
  "SECTION_RECYCLING": "Recycling Aanvragen",
  "LABEL_ADDRESS": "Adres",
  "SECTION_PRESS_JUICE_RESPONSIBLY": "U bent milieu milieubewust, wij besparen!",
  "LABEL_SECURITY_QUESTION": "Beveiligingsvraag",
  "CANNOT_BE_CHANGED_LATER": "Dit kan later niet meer worden gewijzigd!",
  "MANDATORY_SECURITY_QUESTION": "Selecteer een beveiligingsvraag.",
  "MANDATORY_SECURITY_ANSWER": "Geef een antwoord op je beveiligingsvraag.",
  "FORGOT_PASSWORD": "Wachtwoord vergeten?",
  "TITLE_FORGOT_PASSWORD": "Wachtwoord vergeten",
  "NOTIFICATION_SERVER_STARTED": "De server is opnieuw gestart",
  "AUTO_RESTORED_PROGRESS": "U vorige vooruitgang is automatisch hersteld.",
  "AUTO_RESTORE_PROGRESS_FAILED": "Herstellen van uw eerdere vooruitgang is mislukt: {{error}}",
  "RESET_HACKING_PROGRESS": "Verwijder cookie om vooruitgang ongedaan te maken",
  "RESTART_REQUIRED": "U moet nu handmatig de applicatie herstarten om weer opnieuw te beginnen!",
  "LABEL_EDIT_REVIEW": "Beoordeling bewerken",
  "LABEL_REVIEW": "Beoordeling",
  "LABEL_REVIEWS": "Beoordelingen",
  "LABEL_ADD_REVIEW_FOR_PRODUCT": "Voeg een beoordeling toe aan dit product",
  "LABEL_NO_REVIEWS": "Geen beoordelingen",
  "TITLE_TOKENSALE": "Token verkoop",
  "SECTION_ICO": "Initial Coin Offering for <strong><i class='fab fa-bitcoin'></i> {{juicycoin}}</strong>",
  "ICO_FAQ": "Veelgestelde vragen over onze ICO",
  "SECTION_WHITEPAPER": "Whitepaper",
  "WHITEPAPER_REFERENCES": "Instead of reinventing the square coin, we just refer to existing brilliant whitepapers!",
  "SECTION_SALES_PITCH": "Convincing ICO Sales Pitch",
  "GIVE_US_ALL_YOUR_MONEY": "Geef ons al je geld.",
  "ICO_FAQ_QUESTION": "Can I really get rich with <strong><i class='fab fa-bitcoin'></i> {{juicycoin}}</strong>?",
  "ICO_FAQ_ANSWER": "Of course you can! We would never lie to you!",
  "TITLE_TRACK_ORDERS": "Volg uw bestelling",
  "LABEL_ORDER_ID": "Ordernummer",
  "BTN_TRACK": "Volgen",
  "LAST_LOGIN_IP": "Laatste aanmelding van IP",
  "BTN_EDIT": "Bewerken",
  "INVALID_DATE": "Geef een geldige datum op.",
  "SECURITY_ANSWER_PLACEHOLDER": "Antwoord op uw beveiligingsvraag",
  "MANDATORY_ORDER_ID": "Please provide an Order ID.",
  "BTN_SHOW_SOLVED": "Toon opgelost",
  "TITLE_TWO_FACTOR_AUTH_ENTER": "Enter the 6 digit token from your 2FA app",
  "LABEL_TWO_FACTOR_AUTH_TOKEN": "2FA Token",
  "CONFIRM_2FA_SETUP": "Setup of Two-Factor Authentication successfully completed.",
  "CONFIRM_2FA_DISABLE": "Two-Factor Authentication has been removed.",
  "INVALID_TWO_FACTOR_AUTH_TOKEN": "The token appears to be invalid.",
  "UNAUTHORIZED_PAGE_ACCESS_ERROR": "You are not allowed to access this page!",
  "TITLE_PRIVACY_POLICY": "Privacybeleid",
  "TITLE_TWO_FACTOR_AUTHENTICATION": "Two Factor Authentication",
  "TITLE_REQUEST_DATA_EXPORT": "Request Data Export",
  "PRIVACY_AND_SECURITY": "Privacy & Security",
  "MENU": "Menu",
  "LABEL_OR": "of",
  "COMPANY": "Bedrijf",
  "ADD_BASKET": "Voeg toe aan winkelwagen",
  "BTN_SHOW_ALL": "Toon alles",
  "BTN_HIDE_ALL": "Verberg alles",
  "TYPE_THESE_LETTERS": "Type these {{length}} letters",
  "BTN_REQUEST": "Request",
  "EXPORT_LABEL": "Export Format",
  "ACCOUNT": "Account",
  "TITLE_TWO_FACTOR_AUTH_CONFIG": "2FA Configuration",
  "LABEL_CONFIRM_CURRENT_PASSWORD": "Confirm your current password",
  "LABEL_INITIAL_2FA_TOKEN": "Initial token from your authenticator",
  "INITIAL_CODE": "Initial Code",
  "2FA_ENTER_CODE_PLACEHOLDER": "Please enter your 2FA Code",
  "INITIAL_CODE_PLACEHOLDER": "Please enter your initial code",
  "2FA_AUTH_SETUP_INSTRUCTIONS": "Secure your account with an additional factor. Scan the QR code into an authenticator app supporting TOTP (e.g. Google Authenticator) to get started.",
  "2FA_SETUP_ERROR": "Failed to change 2FA setup. Check if you entered your password (and token) correctly.",
  "2FA_SUCCESSFUL_SETUP": "You have enabled 2FA for your account. Thank you for taking the time to keep your juices safe!",
  "REMOVE_TWO_FACTOR_AUTH": "Remove 2FA from your account",
  "BTN_REMOVE": "Remove",
  "MANDATORY_REVIEW": "Please provide a review text.",
  "WRITE_REVIEW": "Write a review",
  "WRITE_REVIEW_PLACEHOLDER": "What did you like or dislike?",
  "EMPTY_REVIEW_LIST": "There is no review for this product yet.",
  "EMPTY_SEARCH_RESULT": "Try adjusting your search to find what you're looking for.",
  "NO_SEARCH_RESULT": "No results found",
  "DATA_SUBJECT_TITLE": "Request Data Erasure",
  "GDPR_HEADING": "Data Erasure Request (Art. 17 GDPR)",
  "GDPR_MESSAGE": "We take data security, customer privacy, and legal compliance very serious. In accordance with GDPR we allow you to request complete erasure of your account and any associated data.",
  "DELETE_DATA_LABEL": "Delete User Data",
  "CONFIRM_ERASURE_REQUEST": "Sorry to see you leave! Your erasure request will be processed shortly.",
  "INFO_HACKING_INSTRUCTOR": "Start an interactive hacking tutorial for this challenge.",
  "WELCOME_BANNER_TITLE": "Welcome to {{appname}}!",
  "BTN_DISMISS": "Dismiss",
  "WELCOME_BANNER_DESCRIPTION": "<p>Being a web application with a vast number of intended security vulnerabilities, the <strong>{{appname}}</strong> is supposed to be the opposite of a best practice or template application for web developers: It is an awareness, training, demonstration and exercise tool for security risks in modern web applications. The <strong>{{appname}}</strong> is an open-source project hosted by the non-profit <a href='https://owasp.org' target='_blank'>Open Web Application Security Project (OWASP)</a> and is developed and maintained by volunteers. Check out the link below for more information and documentation on the project.</p><h1><a href='http://owasp-juice.shop' target='_blank'>http://owasp-juice.shop</a></h1>",
  "SIDENAV_HINT": "Open side menu",
  "LANGUAGE_SEL_HINT": "Choose language",
  "BTN_SAVE": "Save",
  "LABEL_RESULT": "Result",
  "IP_ADDRESS": "IP Address:"
}<|MERGE_RESOLUTION|>--- conflicted
+++ resolved
@@ -31,11 +31,7 @@
   "LABEL_AUTHOR": "Auteur",
   "LABEL_COMMENT": "Commentaar",
   "LABEL_RATING": "Beoordeling",
-<<<<<<< HEAD
-  "LABEL_WHAT_IS": "What is",
-=======
   "LABEL_WHAT_IS": "Wat is",
->>>>>>> a494dd78
   "BTN_SUBMIT": "Verzend",
   "TITLE_ABOUT": "Over Ons",
   "SECTION_CORPORATE_HISTORY": "Ondernemingsgeschiedenis & Beleid",
