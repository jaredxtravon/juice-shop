--- conflicted
+++ resolved
@@ -11,16 +11,11 @@
       org.label-schema.description="An intentionally insecure JavaScript Web Application" \
       org.label-schema.vendor="Open Web Application Security Project" \
       org.label-schema.url="http://owasp-juice.shop" \
-<<<<<<< HEAD
-      org.label-schema.version="6.2.0-SNAPSHOT" \
-      org.label-schema.build-date=$BUILD_DATE \
-=======
       org.label-schema.usage="http://help.owasp-juice.shop" \
       org.label-schema.license="MIT" \
-      org.label-schema.version="6.1.1" \
+      org.label-schema.version="6.2.0-SNAPSHOT" \
       org.label-schema.docker.cmd="docker run --rm -p 3000:3000 bkimminich/juice-shop" \
       org.label-schema.docker.params="NODE_ENV=string name of the custom configuration,CTF_KEY=string key to hash challenges into CTF flag codes" \
->>>>>>> 40869075
       org.label-schema.vcs-url="https://github.com/bkimminich/juice-shop.git" \
       org.label-schema.vcs-ref=$VCS_REF \
       org.label-schema.build-date=$BUILD_DATE \
