--- conflicted
+++ resolved
@@ -1,10 +1,6 @@
 {
   "name": "frontend",
-<<<<<<< HEAD
-  "version": "13.3.0-SNAPSHOT",
-=======
   "version": "13.2.2",
->>>>>>> 0b9b6f7b
   "scripts": {
     "ng": "ng",
     "start": "ng serve",
