--- conflicted
+++ resolved
@@ -19,11 +19,7 @@
     },
     {
       text:
-<<<<<<< HEAD
         "✍️ Do you want to contribute a tutorial for this challenge? [Check out our documentation](https://pwning.owasp-juice.shop/part3/tutorials.html) to learn how! 🏫",
-=======
-        'Do you want to contribute a tutorial for this challenge? [Check out our documentation](https://pwning.owasp-juice.shop/part3/tutorials.html) to learn how!',
->>>>>>> 7369c917
       fixture: 'app-navbar',
       resolved: waitInMs(15000)
     },
