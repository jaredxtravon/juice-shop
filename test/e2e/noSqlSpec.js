--- conflicted
+++ resolved
@@ -29,7 +29,6 @@
     })
     protractor.expect.challengeSolved({ challenge: 'NoSQL Injection Tier 2' })
   })
-<<<<<<< HEAD
 
   describe('challenge "NoSql Orders Injection"', () => {
     it('should be possible to inject and get all the orders', () => {
@@ -40,7 +39,6 @@
     })
     protractor.expect.challengeSolved({ challenge: 'NoSQL Injection Tier 3' })
   })
-=======
 })
 
 describe('challenge "Forged Review"', () => {
@@ -70,5 +68,4 @@
     browser.waitForAngularEnabled(true)
   })
   protractor.expect.challengeSolved({ challenge: 'Forged Review' })
->>>>>>> 0579bd57
 })