<div fxLayoutAlign="center">
    <mat-card>  
      <h1 translate>TITLE_REQUEST_DATA_EXPORT</h1>
        <div *ngIf="confirmation"><p class="confirmation">{{confirmation}}</p></div>
        <div *ngIf="error"><p class="error">{{error}}</p></div>
        <div class="form-container" id="data-export-form">
            <mat-radio-group id="formatControl" [formControl]="formatControl">
                <label class="radio-label" translate>EXPORT_LABEL</label>
                <mat-radio-button value="1">JSON</mat-radio-button>
                <mat-radio-button value="2">PDF</mat-radio-button>
                <mat-radio-button value="3">Excel</mat-radio-button>
            </mat-radio-group>
            <div *ngIf="presenceOfCaptcha">
                <div class="captcha-image" [innerHTML]="captcha"></div>
                <mat-form-field appearance="outline">
                    <mat-label translate [translateParams]="{length: '5'}">TYPE_THESE_LETTERS</mat-label>
                    <input [formControl]="captchaControl" type="text" matInput>
                    <mat-error *ngIf="captchaControl.invalid && captchaControl.errors.required" translate>MANDATORY_CAPTCHA</mat-error>
                </mat-form-field>
            </div>
        </div>
<<<<<<< HEAD
        <button id="dataRequest" type="submit" color="primary" mat-raised-button (click)="save()" [disabled]="formatControl.invalid || (captchaControl.invalid && presenceOfCaptcha)" >
=======
        <button type="submit" id="submitButton" color="primary" mat-raised-button (click)="save()" [disabled]="formatControl.invalid || (captchaControl.invalid && presenceOfCaptcha)">
>>>>>>> fd3bf3cd
            <i class="fas fa-paper-plane fa-lg"></i> {{'BTN_REQUEST' | translate}}
        </button>
    </mat-card>
</div><|MERGE_RESOLUTION|>--- conflicted
+++ resolved
@@ -19,11 +19,7 @@
                 </mat-form-field>
             </div>
         </div>
-<<<<<<< HEAD
-        <button id="dataRequest" type="submit" color="primary" mat-raised-button (click)="save()" [disabled]="formatControl.invalid || (captchaControl.invalid && presenceOfCaptcha)" >
-=======
-        <button type="submit" id="submitButton" color="primary" mat-raised-button (click)="save()" [disabled]="formatControl.invalid || (captchaControl.invalid && presenceOfCaptcha)">
->>>>>>> fd3bf3cd
+        <button id="dataRequest" type="submit" id="submitButton" color="primary" mat-raised-button (click)="save()" [disabled]="formatControl.invalid || (captchaControl.invalid && presenceOfCaptcha)" >
             <i class="fas fa-paper-plane fa-lg"></i> {{'BTN_REQUEST' | translate}}
         </button>
     </mat-card>
