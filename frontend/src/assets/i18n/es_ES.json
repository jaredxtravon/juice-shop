{
  "LANGUAGE": "Español",
  "NAV_SEARCH": "Buscar",
  "SEARCH_PLACEHOLDER": "Buscar...",
  "NAV_COMPLAIN": "Reclamación?",
  "TITLE_LOGIN": "Inicio de sesión",
  "MANDATORY_EMAIL": "Por favor, indique una dirección de correo.",
  "MANDATORY_PASSWORD": "Por favor, indique una contraseña.",
  "LABEL_EMAIL": "Dirección de correo",
  "LABEL_PASSWORD": "Contraseña",
  "BTN_LOGIN": "Iniciar sesión",
  "BTN_GOOGLE_LOGIN": "Iniciar sesión con Google",
  "REMEMBER_ME": "Recordarme",
  "NO_CUSTOMER": "Todavía no es cliente?",
  "TITLE_REGISTRATION": "Registro",
  "INVALID_EMAIL": "La dirección de correo no es válida.",
  "SECURITY_ANSWER": "Answer",
  "MANDATORY_PASSWORD_REPEAT": "Por favor, repita su contraseña.",
  "INVALID_PASSWORD_LENGTH": "La contraseña debe tener una longitud entre {{length}} caracteres.",
  "LABEL_PASSWORD_REPEAT": "Repita la contraseña",
  "PASSWORDS_NOT_MATCHING": "Las contraseñas no coinciden",
  "BTN_REGISTER": "Registrarse",
  "CONFIRM_REGISTER": "Registration completed successfully. You can now log in.",
  "TITLE_LOGOUT": "Cerrar sesión",
  "CONFIRM_LOGGED_OUT": "Sesión cerrada correctamente.",
  "TITLE_CONTACT": "Contact",
  "MANDATORY_COMMENT": "Por favor, déjenos un comentario.",
  "INVALID_COMMENT_LENGTH": "El comentario debe tener una longitud entre {{length}} caracteres.",
  "MANDATORY_RATING": "Por favor, indique una calificación.",
  "MANDATORY_CAPTCHA": "Please enter the result of the CAPTCHA.",
  "LABEL_AUTHOR": "Autor",
  "LABEL_COMMENT": "Comentario",
  "LABEL_RATING": "Calificación",
<<<<<<< HEAD
  "LABEL_WHAT_IS": "What is",
=======
  "LABEL_WHAT_IS": "Qué es",
>>>>>>> a494dd78
  "BTN_SUBMIT": "Enviar",
  "TITLE_ABOUT": "Sobre Nosotros",
  "SECTION_CORPORATE_HISTORY": "Historia de la Empresa & Política",
  "SECTION_CUSTOMER_FEEDBACK": "Opiniones de los clientes",
  "SECTION_SOCIAL_MEDIA": "Síguenos en las redes sociales",
  "LINK_TERMS_OF_USE": "Eche un vistazo a nuestras aburridas condiciones de uso.",
  "TITLE_ADMINISTRATION": "Administración",
  "SECTION_USER": "Usuarios Registrados",
  "LABEL_USER": "Usuario",
  "LABEL_CREATED_AT": "Creado a las",
  "LABEL_UPDATED_AT": "Modificado a las",
  "BTN_CLOSE": "Cerrar",
  "TITLE_SEARCH_RESULTS": "Buscar Resultados",
  "TITLE_ALL_PRODUCTS": "Todos los Productos",
  "BASKET_ADD_SAME_PRODUCT": "Otro {{product}} añadido a su cesta.",
  "BASKET_ADD_PRODUCT": "{{product}} añadido a su cesta.",
  "LABEL_PRODUCT": "Producto",
  "LABEL_PRODUCT_ORDERED": "Productos ordenados",
  "LABEL_EXPECTED_DELIVERY": "Fecha de entrega estimada",
  "LABEL_DAYS": "Días",
  "LABEL_NAME": "Nombre",
  "LABEL_DESCRIPTION": "Descripción",
  "LABEL_PRICE": "Precio",
  "LABEL_BONUS": "Bonificación",
  "LABEL_IMAGE": "Imagen",
  "TITLE_BASKET": "Su Cesta",
  "LABEL_QUANTITY": "Cantidad",
  "LABEL_TOTAL_PRICE": "Precio Total",
  "CHECKOUT_FOR_BONUS_POINTS": "¡Obtendrás {{bonus}} puntos de bonificación por esta orden!",
  "BTN_CHECKOUT": "Tramitar pedido",
  "BTN_CREDIT_CARD": "Tarjeta de Crédito",
  "INVALID_COUPON_LENGTH": "El código de cupón debe tener una longitud entre {{length}} caracteres.",
  "LABEL_COUPON": "Cupón",
  "FOLLOW_FOR_MONTHLY_COUPONS": "Necesita un código de cupón? Síganos en <a href='{{twitter}}' target='_blank'>Twitter</a> o <a href='{{facebook}}' target='_blank'>Facebook</a> para conseguir cupones mensualmente y otro tipo de spam!",
  "BTN_REDEEM": "Aplicar",
  "THANKS_FOR_SUPPORT": "Gracias por apoyar a {{juiceshop}}!",
  "THANKS_FOR_SUPPORT_CUSTOMIZED": "¡Gracias por apoyar el proyecto de código abierto detrás de {{appname}}!",
  "LABEL_PAYMENT": "Pago",
  "LABEL_MERCHANDISE": "Comercialización",
  "OFFICIAL_MERCHANDISE_STORES": "Tiendas oficiales para ropa, tazas y pegatinas de {{juiceshop}}!",
  "OFFICIAL_MERCHANDISE_STORES_CUSTOMIZED": "Tiendas oficiales de ropa, tazas y pegatinas del proyecto de código abierto detrás de {{appname}}!",
  "DISCOUNT_APPLIED": "El descuento del {{discount}}% se le aplicará a la hora de tramitar su pedido.",
  "TITLE_CHANGE_PASSWORD": "Cambiar Contraseña",
  "MANDATORY_CURRENT_PASSWORD": "Por favor, indique su actual contraseña.",
  "MANDATORY_NEW_PASSWORD": "Por favor, indique su nueva contraseña.",
  "LABEL_CURRENT_PASSWORD": "Contraseña actual",
  "LABEL_NEW_PASSWORD": "Nueva contraseña",
  "LABEL_REPEAT_NEW_PASSWORD": "Repita la nueva contraseña",
  "BTN_CHANGE": "Cambiar",
  "LABEL_CAPTCHA": "CAPTCHA",
  "ENTER_CAPTCHA": "Enter CAPTCHA",
  "CAPTCHA_NOT_LOADED_ERROR": "Unfortunately the CAPTCHA could not be loaded. Please try again!",
  "TITLE_COMPLAIN": "Fichero de Reclamación",
  "MANDATORY_MESSAGE": "Por favor, proporcione un texto.",
  "INVALID_MESSAGE_LENGTH": "El texto debe tener una longitud entre {{length}} caracteres.",
  "INVALID_FILE_SIZE": "Fichero demasiado grande. El máximo permitido son {{size}}.",
  "INVALID_FILE_TYPE": "Tipo de archivo prohibido. Solamente se permite {{type}}.",
  "LABEL_CUSTOMER": "Cliente",
  "LABEL_MESSAGE": "Mensaje",
  "LABEL_INVOICE": "Factura",
  "TITLE_SCORE_BOARD": "Marcador",
  "LABEL_DIFFICULTY": "Dificultad",
  "LABEL_CATEGORY": "Category",
  "LABEL_CHALLENGES": "Desafíos",
  "LABEL_STATUS": "Estado",
  "STATUS_UNSOLVED": "no resuelto",
  "STATUS_SOLVED": "resuelto",
  "STATUS_UNAVAILABLE": "no disponible",
  "CALL_FOR_CONTRIBUTIONS": "¿Tiene alguna idea para un nuevo desafío? Ha encontrado alguna vulnerabilidad que no se encuentra aquí? Háganoslo saber en <a href='http://gitter.im/bkimminich/juice-shop'><i class='fab fa-gitter'></i>Gitter.im</a> o abriendo un nuevo issue en <a href='https://github.com/bkimminich/juice-shop/issues'><i class='fab fa-github'></i>GitHub</a>!",
  "CHALLENGE_SOLVED": "Ha resuelto correctamente el desafío: {{challenge}}",
  "INVALID_CONTINUE_CODE": "Código de seguimiento no válido.",
  "CONFIRM_LOGGED_IN_VIA_OAUTH2": "Has iniciado sesión con el proveedor OAuth 2.0.",
  "HOME_LINK_MESSAGE": "Si no eres redirigido automáticamente, haz clic aquí: {{home}}",
  "TITLE_BITCOIN_ADDRESS": "Dirección Bitcoin",
  "TITLE_DASH_ADDRESS": "Direccion Dash",
  "TITLE_ETHER_ADDRESS": "Dirección Ether",
  "NOTIFICATION_RESEND_INSTRUCTIONS": "Haz clic para re-enviar las instrucciones con el código que soluciona este desafío.",
  "COPY_TO_CLIPBOARD": "Copiar al portapapeles",
  "COPY_SUCCESS": "Fue copiado!",
  "NAV_RECYCLE": "Reciclar",
  "TITLE_RECYCLE": "Documentos de reciclaje Box",
  "LABEL_REQUESTOR": "Solicitante",
  "LABEL_RECYCLE_QUANTITY": "Cantidad",
  "LABEL_DELIVERY_ADDRESS": "Dirección de entrega",
  "LABEL_PICKUP_ADDRESS": "Dirección de recogida",
  "INVALID_ADDRESS_LENGTH": "El texto debe tener una longitud de {{length}} caracteres.",
  "INVALID_QUANTITY": "La cantidad debe ser {{range}} litros.",
  "MANDATORY_ADDRESS": "Por favor, seleccione una dirección.",
  "MANDATORY_QUANTITY": "Por favor proporcione una cantidad.",
  "IN_LITERS_PLACEHOLDER": "...en litros",
  "REQUEST_PICKUP": "Por favor, recoger en la direccion de mas arriba en vez de enviar una caja de reciclaje.",
  "LABEL_PICKUP_DATE": "Fecha de recogida",
  "SECTION_RECYCLING": "Solicitudes de reciclaje",
  "LABEL_ADDRESS": "Dirección",
  "SECTION_PRESS_JUICE_RESPONSIBLY": "Usted abraza árboles. Nosotros ahorramos dinero. ¡Ganar-ganar!",
  "LABEL_SECURITY_QUESTION": "Pregunta de seguridad",
  "CANNOT_BE_CHANGED_LATER": "¡Esto no puede cambiarse más adelante!",
  "MANDATORY_SECURITY_QUESTION": "Por favor seleccione una pregunta de seguridad.",
  "MANDATORY_SECURITY_ANSWER": "Por favor dar una respuesta a su pregunta de seguridad.",
  "FORGOT_PASSWORD": "¿Ha olvidado su contraseña?",
  "TITLE_FORGOT_PASSWORD": "Olvidó su contraseña",
  "NOTIFICATION_SERVER_STARTED": "El servidor se ha reiniciado",
  "AUTO_RESTORED_PROGRESS": "Su progreso anterior de hacking ha sido restaurado automáticamente.",
  "AUTO_RESTORE_PROGRESS_FAILED": "Restauracion de su progreso anterior de hacking falló: {{error}}",
  "RESET_HACKING_PROGRESS": "Borrar cookie para limpiar el progreso del hacking",
  "RESTART_REQUIRED": "¡Ahora tienes que reiniciar manualmente la aplicación para empezar!",
  "LABEL_EDIT_REVIEW": "Editar reseña",
  "LABEL_REVIEW": "Reseña",
  "LABEL_REVIEWS": "Reseñas",
  "LABEL_ADD_REVIEW_FOR_PRODUCT": "Agregue una reseña a este producto",
  "LABEL_NO_REVIEWS": "No existen Reseñas",
  "TITLE_TOKENSALE": "Venta de Token",
  "SECTION_ICO": "Oferta inicial de moneda para <strong><i class='fab fa-bitcoin'></i> {{juicycoin}}</strong>",
  "ICO_FAQ": "Preguntas más frecuentes sobre nuestro ICO",
  "SECTION_WHITEPAPER": "Libro blanco",
  "WHITEPAPER_REFERENCES": "En lugar de reinventar la moneda cuadrada, nosotros sólo referimos investigaciones brillantes existentes!",
  "SECTION_SALES_PITCH": "Propuesta de venta convincente de ICO",
  "GIVE_US_ALL_YOUR_MONEY": "Entréguenos todo su dinero.",
  "ICO_FAQ_QUESTION": "¿Puedo hacerme realmente rico con <strong><i class='fab fa-bitcoin'></i> {{juicycoin}}</strong>?",
  "ICO_FAQ_ANSWER": "¡Por supuesto que usted puede! ¡Nunca le metiremos!",
  "TITLE_TRACK_ORDERS": "Seguimiento de Ordenes",
  "LABEL_ORDER_ID": "ID de Pedido",
  "BTN_TRACK": "Localizar",
  "LAST_LOGIN_IP": "Último IP de inicio de sesión",
  "BTN_EDIT": "Editar",
  "INVALID_DATE": "Por favor, introduzca una fecha válida.",
  "SECURITY_ANSWER_PLACEHOLDER": "Respuesta a su pregunta de seguridad",
  "MANDATORY_ORDER_ID": "Por favor proporcione un ID de pedido.",
  "BTN_SHOW_SOLVED": "Mostrar como solucionado",
  "TITLE_TWO_FACTOR_AUTH_ENTER": "Introduzca el código de 6 dígitos de su aplicación 2FA",
  "LABEL_TWO_FACTOR_AUTH_TOKEN": "Código 2FA",
  "CONFIRM_2FA_SETUP": "Setup of Two-Factor Authentication successfully completed.",
  "CONFIRM_2FA_DISABLE": "Two-Factor Authentication has been removed.",
  "INVALID_TWO_FACTOR_AUTH_TOKEN": "El código introducido es inválido.",
  "UNAUTHORIZED_PAGE_ACCESS_ERROR": "¡No tiene permiso para acceder a esta página!",
  "TITLE_PRIVACY_POLICY": "Políticas de Privacidad",
  "TITLE_TWO_FACTOR_AUTHENTICATION": "Autenticación de dos factores",
  "TITLE_REQUEST_DATA_EXPORT": "Enviar solicitud para exportar los datos",
  "PRIVACY_AND_SECURITY": "Privacidad y Seguridad",
  "MENU": "Menú",
  "LABEL_OR": "or",
  "COMPANY": "Company",
  "ADD_BASKET": "Add to Basket",
  "BTN_SHOW_ALL": "Mostrar todo",
  "BTN_HIDE_ALL": "Ocultar todo",
  "TYPE_THESE_LETTERS": "Introduzca las siguientes {{length}} letras",
  "BTN_REQUEST": "Solicitar",
  "EXPORT_LABEL": "Exportar en Formato",
  "ACCOUNT": "Cuenta",
  "TITLE_TWO_FACTOR_AUTH_CONFIG": "Configuración del 2FA",
  "LABEL_CONFIRM_CURRENT_PASSWORD": "Confirme su contraseña actual",
  "LABEL_INITIAL_2FA_TOKEN": "Token inicial de su autentificador",
  "INITIAL_CODE": "Initial Code",
  "2FA_ENTER_CODE_PLACEHOLDER": "Please enter your 2FA Code",
  "INITIAL_CODE_PLACEHOLDER": "Please enter your initial code",
  "2FA_AUTH_SETUP_INSTRUCTIONS": "Asegure su cuenta con un factor adicional. Para comenzar, escanee el código QR con una aplicación que soporte TOTP (por ejemplo, el Autenticador de Google).",
  "2FA_SETUP_ERROR": "Se ha producido un error al cambiar la configuración del 2FA. Compruebe que la contraseña (y el token) introducidos sean correctos.",
  "2FA_SUCCESSFUL_SETUP": "Ha habilitado 2FA para tu cuenta. ¡Gracias por tomarse el tiempo para mantener sus jugos seguros!",
  "REMOVE_TWO_FACTOR_AUTH": "Eliminar la autenticación de dos factores de su cuenta",
  "BTN_REMOVE": "Eliminar",
  "MANDATORY_REVIEW": "Please provide a review text.",
  "WRITE_REVIEW": "Write a review",
  "WRITE_REVIEW_PLACEHOLDER": "What did you like or dislike?",
  "EMPTY_REVIEW_LIST": "There is no review for this product yet.",
  "EMPTY_SEARCH_RESULT": "Try adjusting your search to find what you're looking for.",
  "NO_SEARCH_RESULT": "No results found",
  "DATA_SUBJECT_TITLE": "Request Data Erasure",
  "GDPR_HEADING": "Data Erasure Request (Art. 17 GDPR)",
  "GDPR_MESSAGE": "We take data security, customer privacy, and legal compliance very serious. In accordance with GDPR we allow you to request complete erasure of your account and any associated data.",
  "DELETE_DATA_LABEL": "Eliminar datos de usuario",
  "CONFIRM_ERASURE_REQUEST": "Sorry to see you leave! Your erasure request will be processed shortly.",
  "INFO_HACKING_INSTRUCTOR": "Start an interactive hacking tutorial for this challenge.",
  "WELCOME_BANNER_TITLE": "¡Bienvenido a {{appname}}!",
  "BTN_DISMISS": "Dismiss",
  "WELCOME_BANNER_DESCRIPTION": "<p>Being a web application with a vast number of intended security vulnerabilities, the <strong>{{appname}}</strong> is supposed to be the opposite of a best practice or template application for web developers: It is an awareness, training, demonstration and exercise tool for security risks in modern web applications. The <strong>{{appname}}</strong> is an open-source project hosted by the non-profit <a href='https://owasp.org' target='_blank'>Open Web Application Security Project (OWASP)</a> and is developed and maintained by volunteers. Check out the link below for more information and documentation on the project.</p><h1><a href='http://owasp-juice.shop' target='_blank'>http://owasp-juice.shop</a></h1>",
  "SIDENAV_HINT": "Open side menu",
  "LANGUAGE_SEL_HINT": "Choose language",
  "BTN_SAVE": "Save",
  "LABEL_RESULT": "Result",
  "IP_ADDRESS": "IP Address:"
}<|MERGE_RESOLUTION|>--- conflicted
+++ resolved
@@ -31,11 +31,7 @@
   "LABEL_AUTHOR": "Autor",
   "LABEL_COMMENT": "Comentario",
   "LABEL_RATING": "Calificación",
-<<<<<<< HEAD
-  "LABEL_WHAT_IS": "What is",
-=======
   "LABEL_WHAT_IS": "Qué es",
->>>>>>> a494dd78
   "BTN_SUBMIT": "Enviar",
   "TITLE_ABOUT": "Sobre Nosotros",
   "SECTION_CORPORATE_HISTORY": "Historia de la Empresa & Política",
