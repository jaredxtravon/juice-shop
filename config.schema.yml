--- conflicted
+++ resolved
@@ -607,11 +607,12 @@
         type: string
       code:
         type: string
-<<<<<<< HEAD
     freeDeluxeChallenge:
-=======
+       name:
+        type: string
+      code:
+        type: string
     csrfChallenge:
->>>>>>> 4f6fc1c8
       name:
         type: string
       code:
